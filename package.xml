<?xml version="1.0"?>
<package format="3">
  <name>hpp-fcl</name>
<<<<<<< HEAD
  <version>2.3.7</version>
=======
  <version>2.4.0</version>
>>>>>>> ce5e23ae
  <description>An extension of the Flexible Collision Library.</description>
  <!-- The maintainer listed here is for the ROS release to receive emails for the buildfarm.
  Please check the repository URL for full list of authors and maintainers. -->
  <maintainer email="jmirabel@laas.fr">Joseph Mirabel</maintainer>
  <maintainer email="justin.carpentier@inria.fr">Justin Carpentier</maintainer>
  <maintainer email="opensource@wolfgangmerkt.com">Wolfgang Merkt</maintainer>
  <license>BSD</license>

  <url type="website">https://github.com/humanoid-path-planner/hpp-fcl</url>

  <build_depend>git</build_depend>
  <build_depend>doxygen</build_depend>
  <!-- pylatexenc dependency commented since pip packages are not available on the buildfarm -->
  <!--<build_depend>python3-pylatexenc</build_depend>-->
  <build_depend condition="$ROS_PYTHON_VERSION == 2">python-lxml</build_depend>
  <build_depend condition="$ROS_PYTHON_VERSION == 3">python3-lxml</build_depend>
  <doc_depend>doxygen</doc_depend>
  <doc_depend condition="$ROS_PYTHON_VERSION == 2">python-lxml</doc_depend>
  <doc_depend condition="$ROS_PYTHON_VERSION == 3">python3-lxml</doc_depend>
  <depend condition="$ROS_PYTHON_VERSION == 2">python</depend>
  <depend condition="$ROS_PYTHON_VERSION == 2">python-numpy</depend>
  <depend condition="$ROS_PYTHON_VERSION == 3">python3</depend>
  <depend condition="$ROS_PYTHON_VERSION == 3">python3-numpy</depend>
  <depend>eigen</depend>
  <depend>boost</depend>
  <depend>assimp</depend>
  <depend>octomap</depend>
  <depend>eigenpy</depend>

  <!-- The following tag is recommended by REP-136 -->
  <exec_depend condition="$ROS_VERSION == 1">catkin</exec_depend>

  <buildtool_depend>cmake</buildtool_depend>
  <export>
    <build_type>cmake</build_type>
  </export>
</package><|MERGE_RESOLUTION|>--- conflicted
+++ resolved
@@ -1,11 +1,7 @@
 <?xml version="1.0"?>
 <package format="3">
   <name>hpp-fcl</name>
-<<<<<<< HEAD
-  <version>2.3.7</version>
-=======
   <version>2.4.0</version>
->>>>>>> ce5e23ae
   <description>An extension of the Flexible Collision Library.</description>
   <!-- The maintainer listed here is for the ROS release to receive emails for the buildfarm.
   Please check the repository URL for full list of authors and maintainers. -->
