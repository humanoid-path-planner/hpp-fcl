name: Build FCL for Windows (CLANG) via Conda
on: [push,pull_request]

jobs:
  build:
    runs-on: ${{ matrix.os }}
    strategy:
      fail-fast: false
      matrix:
        name: [windows-latest-clang-cl]
        python-version: ["3.7", "3.8", "3.9", "3.10"]

        include:
          - name: windows-latest-clang-cl
            os: windows-2019
            compiler: clang-cl

    steps:
    - uses: actions/checkout@v3
      with:
        submodules: recursive
<<<<<<< HEAD
    - name: Cache conda
      uses: actions/cache@v2
      env:
        CACHE_NUMBER: 0
      with:
        path: ~/conda_pkgs_dir
        key:
          ${{ runner.os }}-conda-${{ matrix.python-version }}-${{ env.CACHE_NUMBER }}-${{
          hashFiles('.github/workflows/conda/conda-env.yml') }}
    - uses: goanpeca/setup-miniconda@v1
=======
    - uses: conda-incubator/setup-miniconda@v2
>>>>>>> d625cbe1
      env:
        ACTIONS_ALLOW_UNSECURE_COMMANDS: 'true'
      with:
        activate-environment: fcl
        environment-file: .github/workflows/conda/conda-env.yml
<<<<<<< HEAD
        python-version: ${{ matrix.python-version }}
        use-only-tar-bz2: true
=======
        python-version: "3.10"
>>>>>>> d625cbe1
    - name: Install cmake and update conda
      run: |
        conda install cmake -c main
    - name: Build FCL
      shell: cmd /C CALL {0}
      env:
        ACTIONS_ALLOW_UNSECURE_COMMANDS: 'true'
      run: |
        %CONDA_PREFIX%\python -V
        :: unset extra Boost envs
        set Boost_ROOT=
        set BOOST_ROOT_1_69_0=
        set BOOST_ROOT_1_72_0=
        set PATH=%PATH:C:\hostedtoolcache\windows\Boost\1.72.0;=%

        call "%programfiles(x86)%\Microsoft Visual Studio\2019\Enterprise\VC\Auxiliary\Build\vcvarsall.bat" amd64

        :: Create build
        mkdir build
        pushd build

        :: Configure
        set PKG_CONFIG_PATH=%CONDA_PREFIX%\Library\share\pkgconfig:%CONDA_PREFIX%\Library\share\pkgconfig
        mkdir out
        cmake ^
          -G "Visual Studio 16 2019" -T "ClangCl" -DCMAKE_GENERATOR_PLATFORM=x64 ^
          -DCMAKE_INSTALL_PREFIX=%CONDA_PREFIX%\Library ^
          -DCMAKE_BUILD_TYPE=Release ^
          -DGENERATE_PYTHON_STUBS=OFF ^
          -DPYTHON_SITELIB="%CD%\out" ^
          -DPYTHON_EXECUTABLE=%CONDA_PREFIX%\python.exe ^
          -DHPP_FCL_HAS_QHULL=ON ^
          -DBUILD_PYTHON_INTERFACE=ON ^
          ..

        :: Build and Install
        cmake --build . --config Release --target install
        cp src\Release\hpp-fcl.dll out\hppfcl
        cp %CONDA_PREFIX%\Library\bin\assimp-vc141-mt.dll out\hppfcl
        cp %CONDA_PREFIX%\Library\bin\eigenpy.dll out\hppfcl
        cp %CONDA_PREFIX%\Library\bin\qhull_r.dll out\hppfcl
        cp %CONDA_PREFIX%\Library\bin\zlib.dll out\hppfcl
        python -c "import shutil, os; shutil.copy(os.environ['CONDA_PREFIX'] + '\\Library\\bin\\boost_python' + '${{ matrix.python-version }}'.replace('.', '') + '.dll', 'out\\hppfcl')"

        :: Build stubs
        set PYTHONPATH=out
        git clone https://github.com/jcarpent/pybind11-stubgen.git
        python "%CD%\pybind11-stubgen\pybind11_stubgen\__init__.py" -o out hppfcl --boost-python --ignore-invalid signature --no-setup-py --root-module-suffix ""
        
        cp -r out\hppfcl %CONDA_PREFIX%\Lib\site-packages

        :: Testing
        :: ctest --output-on-failure -C Release -V

        :: Test Python import
        :: cd ..
        :: python -c "import hppfcl"
    - name: Upload artifact
      uses: actions/upload-artifact@v3
      with:
        name: python${{ matrix.python-version }}
        path: build/out/*<|MERGE_RESOLUTION|>--- conflicted
+++ resolved
@@ -19,7 +19,6 @@
     - uses: actions/checkout@v3
       with:
         submodules: recursive
-<<<<<<< HEAD
     - name: Cache conda
       uses: actions/cache@v2
       env:
@@ -29,21 +28,14 @@
         key:
           ${{ runner.os }}-conda-${{ matrix.python-version }}-${{ env.CACHE_NUMBER }}-${{
           hashFiles('.github/workflows/conda/conda-env.yml') }}
-    - uses: goanpeca/setup-miniconda@v1
-=======
-    - uses: conda-incubator/setup-miniconda@v2
->>>>>>> d625cbe1
+    - uses: conda-incubator/setup-miniconda@v1
       env:
         ACTIONS_ALLOW_UNSECURE_COMMANDS: 'true'
       with:
         activate-environment: fcl
         environment-file: .github/workflows/conda/conda-env.yml
-<<<<<<< HEAD
         python-version: ${{ matrix.python-version }}
         use-only-tar-bz2: true
-=======
-        python-version: "3.10"
->>>>>>> d625cbe1
     - name: Install cmake and update conda
       run: |
         conda install cmake -c main
@@ -92,7 +84,7 @@
         set PYTHONPATH=out
         git clone https://github.com/jcarpent/pybind11-stubgen.git
         python "%CD%\pybind11-stubgen\pybind11_stubgen\__init__.py" -o out hppfcl --boost-python --ignore-invalid signature --no-setup-py --root-module-suffix ""
-        
+
         cp -r out\hppfcl %CONDA_PREFIX%\Lib\site-packages
 
         :: Testing
