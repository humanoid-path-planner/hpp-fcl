/*
 * Software License Agreement (BSD License)
 *
 *  Copyright (c) 2011-2014, Willow Garage, Inc.
 *  Copyright (c) 2014-2015, Open Source Robotics Foundation
 *  All rights reserved.
 *
 *  Redistribution and use in source and binary forms, with or without
 *  modification, are permitted provided that the following conditions
 *  are met:
 *
 *   * Redistributions of source code must retain the above copyright
 *     notice, this list of conditions and the following disclaimer.
 *   * Redistributions in binary form must reproduce the above
 *     copyright notice, this list of conditions and the following
 *     disclaimer in the documentation and/or other materials provided
 *     with the distribution.
 *   * Neither the name of Open Source Robotics Foundation nor the names of its
 *     contributors may be used to endorse or promote products derived
 *     from this software without specific prior written permission.
 *
 *  THIS SOFTWARE IS PROVIDED BY THE COPYRIGHT HOLDERS AND CONTRIBUTORS
 *  "AS IS" AND ANY EXPRESS OR IMPLIED WARRANTIES, INCLUDING, BUT NOT
 *  LIMITED TO, THE IMPLIED WARRANTIES OF MERCHANTABILITY AND FITNESS
 *  FOR A PARTICULAR PURPOSE ARE DISCLAIMED. IN NO EVENT SHALL THE
 *  COPYRIGHT OWNER OR CONTRIBUTORS BE LIABLE FOR ANY DIRECT, INDIRECT,
 *  INCIDENTAL, SPECIAL, EXEMPLARY, OR CONSEQUENTIAL DAMAGES (INCLUDING,
 *  BUT NOT LIMITED TO, PROCUREMENT OF SUBSTITUTE GOODS OR SERVICES;
 *  LOSS OF USE, DATA, OR PROFITS; OR BUSINESS INTERRUPTION) HOWEVER
 *  CAUSED AND ON ANY THEORY OF LIABILITY, WHETHER IN CONTRACT, STRICT
 *  LIABILITY, OR TORT (INCLUDING NEGLIGENCE OR OTHERWISE) ARISING IN
 *  ANY WAY OUT OF THE USE OF THIS SOFTWARE, EVEN IF ADVISED OF THE
 *  POSSIBILITY OF SUCH DAMAGE.
 */

/** \author Jia Pan */

#include <hpp/fcl/BVH/BVH_model.h>

#include <iostream>
#include <string.h>

#include <hpp/fcl/BV/BV.h>
#include <hpp/fcl/shape/convex.h>

#include <hpp/fcl/internal/BV_splitter.h>
#include <hpp/fcl/internal/BV_fitter.h>

namespace hpp
{
namespace fcl
{

BVHModelBase::BVHModelBase(const BVHModelBase& other) :
  CollisionGeometry(other),
  num_tris(other.num_tris),
  num_vertices(other.num_vertices),
  build_state(other.build_state),
  num_tris_allocated(other.num_tris),
  num_vertices_allocated(other.num_vertices)
{
  if(other.vertices)
  {
    vertices = new Vec3f[num_vertices];
    memcpy(vertices, other.vertices, sizeof(Vec3f) * num_vertices);
  }
  else
    vertices = NULL;

  if(other.tri_indices)
  {
    tri_indices = new Triangle[num_tris];
    memcpy(tri_indices, other.tri_indices, sizeof(Triangle) * num_tris);
  }
  else
    tri_indices = NULL;

  if(other.prev_vertices)
  {
    prev_vertices = new Vec3f[num_vertices];
    memcpy(prev_vertices, other.prev_vertices, sizeof(Vec3f) * num_vertices);
  }
  else
    prev_vertices = NULL;
}

void BVHModelBase::buildConvexRepresentation(bool share_memory)
{
  if (!convex) {
    Vec3f* points = vertices;
    Triangle* polygons = tri_indices;
    if (!share_memory) {
      points = new Vec3f[num_vertices];
      memcpy(points, vertices, sizeof(Vec3f) * num_vertices);

      polygons = new Triangle[num_tris];
      memcpy(polygons, tri_indices, sizeof(Triangle) * num_tris);
    }
    convex.reset(new Convex<Triangle>(!share_memory, points, num_vertices, polygons, num_vertices));
  }
}

template<typename BV>
BVHModel<BV>::BVHModel(const BVHModel<BV>& other) : BVHModelBase(other),
                                                    bv_splitter(other.bv_splitter),
                                                    bv_fitter(other.bv_fitter)
{
  if(other.primitive_indices)
  {
    int num_primitives = 0;
    switch(other.getModelType())
    {
      case BVH_MODEL_TRIANGLES:
        num_primitives = num_tris;
        break;
      case BVH_MODEL_POINTCLOUD:
        num_primitives = num_vertices;
        break;
      default:
        ;
    }

    primitive_indices = new unsigned int[num_primitives];
    memcpy(primitive_indices, other.primitive_indices, sizeof(unsigned int) * num_primitives);
  }
  else
    primitive_indices = NULL;

  num_bvs = num_bvs_allocated = other.num_bvs;
  if(other.bvs)
  {
    bvs = new BVNode<BV>[num_bvs];
    memcpy(bvs, other.bvs, sizeof(BVNode<BV>) * num_bvs);
  }
  else
    bvs = NULL;
}


int BVHModelBase::beginModel(int num_tris_, int num_vertices_)
{
  if(build_state != BVH_BUILD_STATE_EMPTY)
  {
    delete [] vertices; vertices = NULL;
    delete [] tri_indices; tri_indices = NULL;
    delete [] prev_vertices; prev_vertices = NULL;

    num_vertices_allocated = num_vertices = num_tris_allocated = num_tris = 0;
    deleteBVs();
  }

  if(num_tris_ <= 0) num_tris_ = 8;
  if(num_vertices_ <= 0) num_vertices_ = 8;

  num_vertices_allocated = num_vertices_;
  num_tris_allocated = num_tris_;

  tri_indices = new Triangle[num_tris_allocated];
  vertices = new Vec3f[num_vertices_allocated];

  if(!tri_indices)
  {
    std::cerr << "BVH Error! Out of memory for tri_indices array on BeginModel() call!" << std::endl;
    return BVH_ERR_MODEL_OUT_OF_MEMORY;
  }
  if(!vertices)
  {
    std::cerr << "BVH Error! Out of memory for vertices array on BeginModel() call!" << std::endl;
    return BVH_ERR_MODEL_OUT_OF_MEMORY;
  }

  if(build_state != BVH_BUILD_STATE_EMPTY)
  {
    std::cerr << "BVH Warning! Call beginModel() on a BVHModel that is not empty. This model was cleared and previous triangles/vertices were lost." << std::endl;
    build_state = BVH_BUILD_STATE_EMPTY;
    return BVH_ERR_BUILD_OUT_OF_SEQUENCE;
  }

  build_state = BVH_BUILD_STATE_BEGUN;

  return BVH_OK;
}

int BVHModelBase::addVertex(const Vec3f& p)
{
  if(build_state != BVH_BUILD_STATE_BEGUN)
  {
    std::cerr << "BVH Warning! Call addVertex() in a wrong order. addVertex() was ignored. Must do a beginModel() to clear the model for addition of new vertices." << std::endl;
    return BVH_ERR_BUILD_OUT_OF_SEQUENCE;
  }

  if(num_vertices >= num_vertices_allocated)
  {
    Vec3f* temp = new Vec3f[num_vertices_allocated * 2];
    if(!temp)
    {
      std::cerr << "BVH Error! Out of memory for vertices array on addVertex() call!" << std::endl;
      return BVH_ERR_MODEL_OUT_OF_MEMORY;
    }

    memcpy(temp, vertices, sizeof(Vec3f) * num_vertices);
    delete [] vertices;
    vertices = temp;
    num_vertices_allocated *= 2;
  }

  vertices[num_vertices] = p;
  num_vertices += 1;

  return BVH_OK;
}

int BVHModelBase::addTriangle(const Vec3f& p1, const Vec3f& p2, const Vec3f& p3)
{
  if(build_state == BVH_BUILD_STATE_PROCESSED)
  {
    std::cerr << "BVH Warning! Call addTriangle() in a wrong order. addTriangle() was ignored. Must do a beginModel() to clear the model for addition of new triangles." << std::endl;
    return BVH_ERR_BUILD_OUT_OF_SEQUENCE;
  }

  if(num_vertices + 2 >= num_vertices_allocated)
  {
    Vec3f* temp = new Vec3f[num_vertices_allocated * 2 + 2];
    if(!temp)
    {
      std::cerr << "BVH Error! Out of memory for vertices array on addTriangle() call!" << std::endl;
      return BVH_ERR_MODEL_OUT_OF_MEMORY;
    }

    memcpy(temp, vertices, sizeof(Vec3f) * num_vertices);
    delete [] vertices;
    vertices = temp;
    num_vertices_allocated = num_vertices_allocated * 2 + 2;
  }

  int offset = num_vertices;

  vertices[num_vertices] = p1;
  num_vertices++;
  vertices[num_vertices] = p2;
  num_vertices++;
  vertices[num_vertices] = p3;
  num_vertices++;

  if(num_tris >= num_tris_allocated)
  {
    Triangle* temp = new Triangle[num_tris_allocated * 2];
    if(!temp)
    {
      std::cerr << "BVH Error! Out of memory for tri_indices array on addTriangle() call!" << std::endl;
      return BVH_ERR_MODEL_OUT_OF_MEMORY;
    }

    memcpy(temp, tri_indices, sizeof(Triangle) * num_tris);
    delete [] tri_indices;
    tri_indices = temp;
    num_tris_allocated *= 2;
  }

  tri_indices[num_tris].set(offset, offset + 1, offset + 2);
  num_tris++;

  return BVH_OK;
}

int BVHModelBase::addSubModel(const std::vector<Vec3f>& ps)
{
  if(build_state == BVH_BUILD_STATE_PROCESSED)
  {
    std::cerr << "BVH Warning! Call addSubModel() in a wrong order. addSubModel() was ignored. Must do a beginModel() to clear the model for addition of new vertices." << std::endl;
    return BVH_ERR_BUILD_OUT_OF_SEQUENCE;
  }

  int num_vertices_to_add = (int)ps.size();

  if(num_vertices + num_vertices_to_add - 1 >= num_vertices_allocated)
  {
    Vec3f* temp = new Vec3f[num_vertices_allocated * 2 + num_vertices_to_add - 1];
    if(!temp)
    {
      std::cerr << "BVH Error! Out of memory for vertices array on addSubModel() call!" << std::endl;
      return BVH_ERR_MODEL_OUT_OF_MEMORY;
    }

    memcpy(temp, vertices, sizeof(Vec3f) * num_vertices);
    delete [] vertices;
    vertices = temp;
    num_vertices_allocated = num_vertices_allocated * 2 + num_vertices_to_add - 1;
  }

  for(int i = 0; i < num_vertices_to_add; ++i)
  {
    vertices[num_vertices] = ps[i];
    num_vertices++;
  }

  return BVH_OK;
}

int BVHModelBase::addSubModel(const std::vector<Vec3f>& ps, const std::vector<Triangle>& ts)
{
  if(build_state == BVH_BUILD_STATE_PROCESSED)
  {
    std::cerr << "BVH Warning! Call addSubModel() in a wrong order. addSubModel() was ignored. Must do a beginModel() to clear the model for addition of new vertices." << std::endl;
    return BVH_ERR_BUILD_OUT_OF_SEQUENCE;
  }

  int num_vertices_to_add = (int)ps.size();

  if(num_vertices + num_vertices_to_add - 1 >= num_vertices_allocated)
  {
    Vec3f* temp = new Vec3f[num_vertices_allocated * 2 + num_vertices_to_add - 1];
    if(!temp)
    {
      std::cerr << "BVH Error! Out of memory for vertices array on addSubModel() call!" << std::endl;
      return BVH_ERR_MODEL_OUT_OF_MEMORY;
    }

    memcpy(temp, vertices, sizeof(Vec3f) * num_vertices);
    delete [] vertices;
    vertices = temp;
    num_vertices_allocated = num_vertices_allocated * 2 + num_vertices_to_add - 1;
  }

  int offset = num_vertices;

  for(int i = 0; i < num_vertices_to_add; ++i)
  {
    vertices[num_vertices] = ps[i];
    num_vertices++;
  }


  int num_tris_to_add = (int)ts.size();

  if(num_tris + num_tris_to_add - 1 >= num_tris_allocated)
  {
    Triangle* temp = new Triangle[num_tris_allocated * 2 + num_tris_to_add - 1];
    if(!temp)
    {
      std::cerr << "BVH Error! Out of memory for tri_indices array on addSubModel() call!" << std::endl;
      return BVH_ERR_MODEL_OUT_OF_MEMORY;
    }

    memcpy(temp, tri_indices, sizeof(Triangle) * num_tris);
    delete [] tri_indices;
    tri_indices = temp;
    num_tris_allocated = num_tris_allocated * 2 + num_tris_to_add - 1;
  }

  for(int i = 0; i < num_tris_to_add; ++i)
  {
    const Triangle& t = ts[i];
    tri_indices[num_tris].set(t[0] + offset, t[1] + offset, t[2] + offset);
    num_tris++;
  }

  return BVH_OK;
}

int BVHModelBase::endModel()
{
  if(build_state != BVH_BUILD_STATE_BEGUN)
  {
    std::cerr << "BVH Warning! Call endModel() in wrong order. endModel() was ignored." << std::endl;
    return BVH_ERR_BUILD_OUT_OF_SEQUENCE;
  }

  if(num_tris == 0 && num_vertices == 0)
  {
    std::cerr << "BVH Error! endModel() called on model with no triangles and vertices." << std::endl;
    return BVH_ERR_BUILD_EMPTY_MODEL;
  }

  if(num_tris_allocated > num_tris)
  {
    Triangle* new_tris = new Triangle[num_tris];
    if(!new_tris)
    {
      std::cerr << "BVH Error! Out of memory for tri_indices array in endModel() call!" << std::endl;
      return BVH_ERR_MODEL_OUT_OF_MEMORY;
    }
    memcpy(new_tris, tri_indices, sizeof(Triangle) * num_tris);
    delete [] tri_indices;
    tri_indices = new_tris;
    num_tris_allocated = num_tris;
  }

  if(num_vertices_allocated > num_vertices)
  {
    Vec3f* new_vertices = new Vec3f[num_vertices];
    if(!new_vertices)
    {
      std::cerr << "BVH Error! Out of memory for vertices array in endModel() call!" << std::endl;
      return BVH_ERR_MODEL_OUT_OF_MEMORY;
    }
    memcpy(new_vertices, vertices, sizeof(Vec3f) * num_vertices);
    delete [] vertices;
    vertices = new_vertices;
    num_vertices_allocated = num_vertices;
  }

  // construct BVH tree
  if (!allocateBVs ())
    return BVH_ERR_MODEL_OUT_OF_MEMORY;

  buildTree();

  // finish constructing
  build_state = BVH_BUILD_STATE_PROCESSED;

  return BVH_OK;
}



int BVHModelBase::beginReplaceModel()
{
  if(build_state != BVH_BUILD_STATE_PROCESSED)
  {
    std::cerr << "BVH Error! Call beginReplaceModel() on a BVHModel that has no previous frame." << std::endl;
    return BVH_ERR_BUILD_EMPTY_PREVIOUS_FRAME;
  }

<<<<<<< HEAD
  if(prev_vertices)
  { 
    delete [] prev_vertices;
    prev_vertices = NULL;
  }
=======
  if(prev_vertices) delete [] prev_vertices;
  prev_vertices = NULL;
>>>>>>> 181119a9

  num_vertex_updated = 0;

  build_state = BVH_BUILD_STATE_REPLACE_BEGUN;

  return BVH_OK;
}

int BVHModelBase::replaceVertex(const Vec3f& p)
{
  if(build_state != BVH_BUILD_STATE_REPLACE_BEGUN)
  {
    std::cerr << "BVH Warning! Call replaceVertex() in a wrong order. replaceVertex() was ignored. Must do a beginReplaceModel() for initialization." << std::endl;
    return BVH_ERR_BUILD_OUT_OF_SEQUENCE;
  }

  vertices[num_vertex_updated] = p;
  num_vertex_updated++;

  return BVH_OK;
}

int BVHModelBase::replaceTriangle(const Vec3f& p1, const Vec3f& p2, const Vec3f& p3)
{
  if(build_state != BVH_BUILD_STATE_REPLACE_BEGUN)
  {
    std::cerr << "BVH Warning! Call replaceTriangle() in a wrong order. replaceTriangle() was ignored. Must do a beginReplaceModel() for initialization." << std::endl;
    return BVH_ERR_BUILD_OUT_OF_SEQUENCE;
  }

  vertices[num_vertex_updated] = p1; num_vertex_updated++;
  vertices[num_vertex_updated] = p2; num_vertex_updated++;
  vertices[num_vertex_updated] = p3; num_vertex_updated++;
  return BVH_OK;
}

int BVHModelBase::replaceSubModel(const std::vector<Vec3f>& ps)
{
  if(build_state != BVH_BUILD_STATE_REPLACE_BEGUN)
  {
    std::cerr << "BVH Warning! Call replaceSubModel() in a wrong order. replaceSubModel() was ignored. Must do a beginReplaceModel() for initialization." << std::endl;
    return BVH_ERR_BUILD_OUT_OF_SEQUENCE;
  }

  for(unsigned int i = 0; i < ps.size(); ++i)
  {
    vertices[num_vertex_updated] = ps[i];
    num_vertex_updated++;
  }
  return BVH_OK;
}

int BVHModelBase::endReplaceModel(bool refit, bool bottomup)
{
  if(build_state != BVH_BUILD_STATE_REPLACE_BEGUN)
  {
    std::cerr << "BVH Warning! Call endReplaceModel() in a wrong order. endReplaceModel() was ignored. " << std::endl;
    return BVH_ERR_BUILD_OUT_OF_SEQUENCE;
  }

  if(num_vertex_updated != num_vertices)
  {
    std::cerr << "BVH Error! The replaced model should have the same number of vertices as the old model." << std::endl;
    return BVH_ERR_INCORRECT_DATA;
  }

  if(refit)  // refit, do not change BVH structure
  {
    refitTree(bottomup);
  }
  else // reconstruct bvh tree based on current frame data
  {
    buildTree();
  }

  build_state = BVH_BUILD_STATE_PROCESSED;

  return BVH_OK;
}





int BVHModelBase::beginUpdateModel()
{
  if(build_state != BVH_BUILD_STATE_PROCESSED && build_state != BVH_BUILD_STATE_UPDATED)
  {
    std::cerr << "BVH Error! Call beginUpdatemodel() on a BVHModel that has no previous frame." << std::endl;
    return BVH_ERR_BUILD_EMPTY_PREVIOUS_FRAME;
  }

  if(prev_vertices)
  {
    Vec3f* temp = prev_vertices;
    prev_vertices = vertices;
    vertices = temp;
  }
  else
  {
    prev_vertices = vertices;
    vertices = new Vec3f[num_vertices];
  }

  num_vertex_updated = 0;

  build_state = BVH_BUILD_STATE_UPDATE_BEGUN;

  return BVH_OK;
}

int BVHModelBase::updateVertex(const Vec3f& p)
{
  if(build_state != BVH_BUILD_STATE_UPDATE_BEGUN)
  {
    std::cerr << "BVH Warning! Call updateVertex() in a wrong order. updateVertex() was ignored. Must do a beginUpdateModel() for initialization." << std::endl;
    return BVH_ERR_BUILD_OUT_OF_SEQUENCE;
  }

  vertices[num_vertex_updated] = p;
  num_vertex_updated++;

  return BVH_OK;
}

int BVHModelBase::updateTriangle(const Vec3f& p1, const Vec3f& p2, const Vec3f& p3)
{
  if(build_state != BVH_BUILD_STATE_UPDATE_BEGUN)
  {
    std::cerr << "BVH Warning! Call updateTriangle() in a wrong order. updateTriangle() was ignored. Must do a beginUpdateModel() for initialization." << std::endl;
    return BVH_ERR_BUILD_OUT_OF_SEQUENCE;
  }

  vertices[num_vertex_updated] = p1; num_vertex_updated++;
  vertices[num_vertex_updated] = p2; num_vertex_updated++;
  vertices[num_vertex_updated] = p3; num_vertex_updated++;
  return BVH_OK;
}

int BVHModelBase::updateSubModel(const std::vector<Vec3f>& ps)
{
  if(build_state != BVH_BUILD_STATE_UPDATE_BEGUN)
  {
    std::cerr << "BVH Warning! Call updateSubModel() in a wrong order. updateSubModel() was ignored. Must do a beginUpdateModel() for initialization." << std::endl;
    return BVH_ERR_BUILD_OUT_OF_SEQUENCE;
  }

  for(unsigned int i = 0; i < ps.size(); ++i)
  {
    vertices[num_vertex_updated] = ps[i];
    num_vertex_updated++;
  }
  return BVH_OK;
}

int BVHModelBase::endUpdateModel(bool refit, bool bottomup)
{
  if(build_state != BVH_BUILD_STATE_UPDATE_BEGUN)
  {
    std::cerr << "BVH Warning! Call endUpdateModel() in a wrong order. endUpdateModel() was ignored. " << std::endl;
    return BVH_ERR_BUILD_OUT_OF_SEQUENCE;
  }

  if(num_vertex_updated != num_vertices)
  {
    std::cerr << "BVH Error! The updated model should have the same number of vertices as the old model." << std::endl;
    return BVH_ERR_INCORRECT_DATA;
  }

  if(refit)  // refit, do not change BVH structure
  {
    refitTree(bottomup);
  }
  else // reconstruct bvh tree based on current frame data
  {
    buildTree();

    // then refit

    refitTree(bottomup);
  }


  build_state = BVH_BUILD_STATE_UPDATED;

  return BVH_OK;
}



void BVHModelBase::computeLocalAABB()
{
  AABB aabb_;
  for(int i = 0; i < num_vertices; ++i)
  {
    aabb_ += vertices[i];
  }

  aabb_center = aabb_.center();

  aabb_radius = 0;
  for(int i = 0; i < num_vertices; ++i)
  {
    FCL_REAL r = (aabb_center - vertices[i]).squaredNorm();
    if(r > aabb_radius) aabb_radius = r;
  }

  aabb_radius = sqrt(aabb_radius);

  aabb_local = aabb_;
}


  /// @brief Constructing an empty BVH
template<typename BV>
BVHModel<BV>::BVHModel() :
  BVHModelBase (),
  bv_splitter(new BVSplitter<BV>(SPLIT_METHOD_MEAN)),
  bv_fitter(new BVFitter<BV>()),
  num_bvs_allocated(0),
  primitive_indices(NULL),
  bvs(NULL),
  num_bvs(0)
{
}

template<typename BV>
void BVHModel<BV>::deleteBVs()
{
  delete [] bvs; bvs = NULL;
  delete [] primitive_indices; primitive_indices = NULL;
  num_bvs_allocated = num_bvs = 0;
}

template<typename BV>
bool BVHModel<BV>::allocateBVs()
{
  // construct BVH tree
  int num_bvs_to_be_allocated = 0;
  if(num_tris == 0)
    num_bvs_to_be_allocated = 2 * num_vertices - 1;
  else
    num_bvs_to_be_allocated = 2 * num_tris - 1;


  bvs = new BVNode<BV> [num_bvs_to_be_allocated];
  primitive_indices = new unsigned int [num_bvs_to_be_allocated];
  if(!bvs || !primitive_indices)
  {
    std::cerr << "BVH Error! Out of memory for BV array in endModel()!" << std::endl;
    return false;
  }
  num_bvs_allocated = num_bvs_to_be_allocated;
  num_bvs = 0;
  return true;
}

template<typename BV>
int BVHModel<BV>::memUsage(int msg) const
{
  int mem_bv_list = (int)sizeof(BV) * num_bvs;
  int mem_tri_list = (int)sizeof(Triangle) * num_tris;
  int mem_vertex_list = (int)sizeof(Vec3f) * num_vertices;

  int total_mem = mem_bv_list + mem_tri_list + mem_vertex_list +
    (int)sizeof(BVHModel<BV>);
  if(msg)
  {
    std::cerr << "Total for model " << total_mem << " bytes." << std::endl;
    std::cerr << "BVs: " << num_bvs << " allocated." << std::endl;
    std::cerr << "Tris: " << num_tris << " allocated." << std::endl;
    std::cerr << "Vertices: " << num_vertices << " allocated." << std::endl;
  }

  return BVH_OK;
}

template<typename BV>
int BVHModel<BV>::buildTree()
{
  // set BVFitter
  bv_fitter->set(vertices, tri_indices, getModelType());
  // set SplitRule
  bv_splitter->set(vertices, tri_indices, getModelType());

  num_bvs = 1;

  int num_primitives = 0;
  switch(getModelType())
  {
    case BVH_MODEL_TRIANGLES:
      num_primitives = num_tris;
      break;
    case BVH_MODEL_POINTCLOUD:
      num_primitives = num_vertices;
      break;
    default:
      std::cerr << "BVH Error: Model type not supported!" << std::endl;
      return BVH_ERR_UNSUPPORTED_FUNCTION;
  }

  for(int i = 0; i < num_primitives; ++i)
    primitive_indices[i] = i;
  recursiveBuildTree(0, 0, num_primitives);

  bv_fitter->clear();
  bv_splitter->clear();

  return BVH_OK;
}

template<typename BV>
int BVHModel<BV>::recursiveBuildTree(int bv_id, int first_primitive, int num_primitives)
{
  BVHModelType type = getModelType();
  BVNode<BV>* bvnode = bvs + bv_id;
  unsigned int* cur_primitive_indices = primitive_indices + first_primitive;

  // constructing BV
  BV bv = bv_fitter->fit(cur_primitive_indices, num_primitives);
  bv_splitter->computeRule(bv, cur_primitive_indices, num_primitives);

  bvnode->bv = bv;
  bvnode->first_primitive = first_primitive;
  bvnode->num_primitives = num_primitives;

  if(num_primitives == 1)
  {
    bvnode->first_child = -((*cur_primitive_indices) + 1);
  }
  else
  {
    bvnode->first_child = num_bvs;
    num_bvs += 2;

    int c1 = 0;
    for(int i = 0; i < num_primitives; ++i)
    {
      Vec3f p;
      if(type == BVH_MODEL_POINTCLOUD) p = vertices[cur_primitive_indices[i]];
      else if(type == BVH_MODEL_TRIANGLES)
      {
        const Triangle& t = tri_indices[cur_primitive_indices[i]];
        const Vec3f& p1 = vertices[t[0]];
        const Vec3f& p2 = vertices[t[1]];
        const Vec3f& p3 = vertices[t[2]];

        p = (p1 + p2 + p3) / 3.;
      }
      else
      {
        std::cerr << "BVH Error: Model type not supported!" << std::endl;
        return BVH_ERR_UNSUPPORTED_FUNCTION;
      }


      // loop invariant: up to (but not including) index c1 in group 1,
      // then up to (but not including) index i in group 2
      //
      //  [1] [1] [1] [1] [2] [2] [2] [x] [x] ... [x]
      //                   c1          i
      //
      if(bv_splitter->apply(p)) // in the right side
      {
        // do nothing
      }
      else
      {
        unsigned int temp = cur_primitive_indices[i];
        cur_primitive_indices[i] = cur_primitive_indices[c1];
        cur_primitive_indices[c1] = temp;
        c1++;
      }
    }


    if((c1 == 0) || (c1 == num_primitives)) c1 = num_primitives / 2;

    int num_first_half = c1;

    recursiveBuildTree(bvnode->leftChild(), first_primitive, num_first_half);
    recursiveBuildTree(bvnode->rightChild(), first_primitive + num_first_half, num_primitives - num_first_half);
  }

  return BVH_OK;
}

template<typename BV>
int BVHModel<BV>::refitTree(bool bottomup)
{
  if(bottomup)
    return refitTree_bottomup();
  else
    return refitTree_topdown();
}

template<typename BV>
int BVHModel<BV>::refitTree_bottomup()
{
  // TODO the recomputation of the BV is done manually, without using
  // bv_fitter. The manual BV recomputation seems bugged. Using bv_fitter
  // seems to correct the bug.
  //bv_fitter->set(vertices, tri_indices, getModelType());

  int res = recursiveRefitTree_bottomup(0);

  //bv_fitter->clear();
  return res;
}


template<typename BV>
int BVHModel<BV>::recursiveRefitTree_bottomup(int bv_id)
{
  BVNode<BV>* bvnode = bvs + bv_id;
  if(bvnode->isLeaf())
  {
    BVHModelType type = getModelType();
    int primitive_id = -(bvnode->first_child + 1);
    if(type == BVH_MODEL_POINTCLOUD)
    {
      BV bv;

      if(prev_vertices)
      {
        Vec3f v[2];
        v[0] = prev_vertices[primitive_id];
        v[1] = vertices[primitive_id];
        fit(v, 2, bv);
      }
      else
        fit(vertices + primitive_id, 1, bv);

      bvnode->bv = bv;
    }
    else if(type == BVH_MODEL_TRIANGLES)
    {
      BV bv;
      const Triangle& triangle = tri_indices[primitive_id];

      if(prev_vertices)
      {
        Vec3f v[6];
        for(int i = 0; i < 3; ++i)
        {
          v[i] = prev_vertices[triangle[i]];
          v[i + 3] = vertices[triangle[i]];
        }

        fit(v, 6, bv);
      }
      else
      {
        //TODO use bv_fitter to build BV. See comment in refitTree_bottomup
        //unsigned int* cur_primitive_indices = primitive_indices + bvnode->first_primitive;
        //bv = bv_fitter->fit(cur_primitive_indices, bvnode->num_primitives);
        Vec3f v[3];
        for(int i = 0; i < 3; ++i)
        {
          v[i] = vertices[triangle[i]];
        }

        fit(v, 3, bv);
      }

      bvnode->bv = bv;
    }
    else
    {
      std::cerr << "BVH Error: Model type not supported!" << std::endl;
      return BVH_ERR_UNSUPPORTED_FUNCTION;
    }
  }
  else
  {
    recursiveRefitTree_bottomup(bvnode->leftChild());
    recursiveRefitTree_bottomup(bvnode->rightChild());
    bvnode->bv = bvs[bvnode->leftChild()].bv + bvs[bvnode->rightChild()].bv;
    //TODO use bv_fitter to build BV. See comment in refitTree_bottomup
    //unsigned int* cur_primitive_indices = primitive_indices + bvnode->first_primitive;
    //bvnode->bv = bv_fitter->fit(cur_primitive_indices, bvnode->num_primitives);
  }

  return BVH_OK;
}

template<typename BV>
int BVHModel<BV>::refitTree_topdown()
{
  bv_fitter->set(vertices, prev_vertices, tri_indices, getModelType());
  for(int i = 0; i < num_bvs; ++i)
  {
    BV bv = bv_fitter->fit(primitive_indices + bvs[i].first_primitive, bvs[i].num_primitives);
    bvs[i].bv = bv;
  }

  bv_fitter->clear();

  return BVH_OK;
}


template<>
void BVHModel<OBB>::makeParentRelativeRecurse(int bv_id, Matrix3f& parent_axes, const Vec3f& parent_c)
{
  OBB& obb = bvs[bv_id].bv;
  if(!bvs[bv_id].isLeaf())
  {
    makeParentRelativeRecurse(bvs[bv_id].first_child, obb.axes, obb.To);

    makeParentRelativeRecurse(bvs[bv_id].first_child + 1, obb.axes, obb.To);
  }

  // make self parent relative
  // obb.axes = parent_axes.transpose() * obb.axes;
  obb.axes.applyOnTheLeft(parent_axes.transpose());

  Vec3f t (obb.To - parent_c);
  obb.To.noalias() = parent_axes.transpose() * t;
}

template<>
void BVHModel<RSS>::makeParentRelativeRecurse(int bv_id, Matrix3f& parent_axes, const Vec3f& parent_c)
{
  RSS& rss = bvs[bv_id].bv;
  if(!bvs[bv_id].isLeaf())
  {
    makeParentRelativeRecurse(bvs[bv_id].first_child, rss.axes, rss.Tr);

    makeParentRelativeRecurse(bvs[bv_id].first_child + 1, rss.axes, rss.Tr);
  }

  // make self parent relative
  // rss.axes = parent_axes.transpose() * rss.axes;
  rss.axes.applyOnTheLeft(parent_axes.transpose());

  Vec3f t (rss.Tr - parent_c);
  rss.Tr.noalias() = parent_axes.transpose() * t;
}

template<>
void BVHModel<OBBRSS>::makeParentRelativeRecurse(int bv_id, Matrix3f& parent_axes, const Vec3f& parent_c)
{
  OBB& obb = bvs[bv_id].bv.obb;
  RSS& rss = bvs[bv_id].bv.rss;
  if(!bvs[bv_id].isLeaf())
  {
    makeParentRelativeRecurse(bvs[bv_id].first_child, obb.axes, obb.To);

    makeParentRelativeRecurse(bvs[bv_id].first_child + 1, obb.axes, obb.To);
  }

  // make self parent relative
  rss.axes.noalias() = parent_axes.transpose() * obb.axes;
  obb.axes.noalias() = rss.axes;

  Vec3f t (obb.To - parent_c);
  obb.To.noalias() = parent_axes.transpose() *t;
  rss.Tr.noalias() = obb.To;
}



template<>
NODE_TYPE BVHModel<AABB>::getNodeType() const
{
  return BV_AABB;
}

template<>
NODE_TYPE BVHModel<OBB>::getNodeType() const
{
  return BV_OBB;
}

template<>
NODE_TYPE BVHModel<RSS>::getNodeType() const
{
  return BV_RSS;
}

template<>
NODE_TYPE BVHModel<kIOS>::getNodeType() const
{
  return BV_kIOS;
}

template<>
NODE_TYPE BVHModel<OBBRSS>::getNodeType() const
{
  return BV_OBBRSS;
}

template<>
NODE_TYPE BVHModel<KDOP<16> >::getNodeType() const
{
  return BV_KDOP16;
}

template<>
NODE_TYPE BVHModel<KDOP<18> >::getNodeType() const
{
  return BV_KDOP18;
}

template<>
NODE_TYPE BVHModel<KDOP<24> >::getNodeType() const
{
  return BV_KDOP24;
}

template class BVHModel<KDOP<16> >;
template class BVHModel<KDOP<18> >;
template class BVHModel<KDOP<24> >;
template class BVHModel<OBB>;
template class BVHModel<AABB>;
template class BVHModel<RSS>;
template class BVHModel<kIOS>;
template class BVHModel<OBBRSS>;

} // namespace fcl

} // namespace hpp<|MERGE_RESOLUTION|>--- conflicted
+++ resolved
@@ -422,16 +422,8 @@
     return BVH_ERR_BUILD_EMPTY_PREVIOUS_FRAME;
   }
 
-<<<<<<< HEAD
-  if(prev_vertices)
-  { 
-    delete [] prev_vertices;
-    prev_vertices = NULL;
-  }
-=======
   if(prev_vertices) delete [] prev_vertices;
   prev_vertices = NULL;
->>>>>>> 181119a9
 
   num_vertex_updated = 0;
 
